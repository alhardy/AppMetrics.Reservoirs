{
  "authors": [ "Allan Hardy" ],
  "buildOptions": {
    "warningsAsErrors": true,
    "nowarn": [
      "CS1591",
      "CS1570"
    ],
    "xmlDoc": true,
    "debugType": "full",
    "additionalArguments": [ "/ruleset:../../AppMetrics.ruleset", "/additionalfile:../../stylecop.json" ]
  },
  "copyright": "Allan Hardy 2016",
  "description": "Original Project: https://github.com/etishor/Metrics.NET. This package just includes the HdrHistogram implemenation making it pluggable to App.Metrics",
  "dependencies": {
<<<<<<< HEAD
    "App.Metrics": "1.0.0-rc1"
=======
    "App.Metrics": "1.0.0-rc1-build00285"
>>>>>>> c3cd10f0
  },
  "frameworks": {
    "netstandard1.6": {
      "imports": [
        "dotnet5.6",
        "portable-net45+win8"
      ],
      "dependencies": {
        "NETStandard.Library": "1.6.1",
        "System.Threading.Thread": "4.3.0",
        "StyleCop.Analyzers": {
          "version": "1.0.0",
          "type": "build"
        }
      }
    },
    "net452": {
      "buildOptions": {
        "define": [
          "CLASSIC"
        ]
      },
      "dependencies": {
      },
      "frameworkAssemblies": {
      }

    }
  },
  "packOptions": {
    "tags": [ "Sampling", "Histogram", "Reservoir" ],
    "projectUrl": "https://github.com/alhardy/AppMetrics.Reservoirs",
    "licenseUrl": "https://github.com/alhardy/AppMetrics.Reservoirs/blob/master/LICENSE",
    "iconUrl": "https://alhardy.github.io/app-metrics-docs/logo.png",
    "repository": {
      "type": "git",
      "url": "git://github.com/alhardy/AppMetrics.Reservoirs"
    }
  },
  "title": "App.Metrics.Extensions.Reservoirs.HdrHistogram",
  "version": "1.0.0-beta6"
}<|MERGE_RESOLUTION|>--- conflicted
+++ resolved
@@ -12,12 +12,8 @@
   },
   "copyright": "Allan Hardy 2016",
   "description": "Original Project: https://github.com/etishor/Metrics.NET. This package just includes the HdrHistogram implemenation making it pluggable to App.Metrics",
-  "dependencies": {
-<<<<<<< HEAD
+  "dependencies": {    
     "App.Metrics": "1.0.0-rc1"
-=======
-    "App.Metrics": "1.0.0-rc1-build00285"
->>>>>>> c3cd10f0
   },
   "frameworks": {
     "netstandard1.6": {
